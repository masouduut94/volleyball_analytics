--- conflicted
+++ resolved
@@ -1,7 +1,5 @@
 # video and image files.
 *.mov
-*.mkv
-*.webm
 *.mp4
 *.webm
 *.mkv
@@ -9,18 +7,13 @@
 *.jpg
 *.png
 *.jpeg
+*.ipynb_checkpoints
 
 # tensorflow - pytorch model weights
 *.pt
 *.tb
 *.h5
 
-<<<<<<< HEAD
-# ide files
-.idea
-
-=======
 # IDE files
 .idea
-*.ipynb_checkpoints
->>>>>>> 770b38f5
+*.ipynb_checkpoints